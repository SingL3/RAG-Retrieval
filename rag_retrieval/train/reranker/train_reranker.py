import os

os.environ["TOKENIZERS_PARALLELISM"] = "false"

import torch
from accelerate.utils import set_seed, ProjectConfiguration
from model_bert import CrossEncoder
from model_llm import LLMDecoder
from transformers import get_cosine_schedule_with_warmup
from data import RankerDataset
from torch.utils.data import DataLoader
from trainer import Trainer
from accelerate import Accelerator


def create_adamw_optimizer(
    model,
    lr,
    weight_decay = 1e-2,
    no_decay_keywords = ('bias', 'LayerNorm', 'layernorm'),
):
    parameters = list(model.named_parameters())
    optimizer_grouped_parameters = [
        {
            'params': [p for n, p in parameters if not any(nd in n for nd in no_decay_keywords)],
            'weight_decay': weight_decay,
        },
        {
            'params': [p for n, p in parameters if any(nd in n for nd in no_decay_keywords)],
            'weight_decay': 0.0,
        },
    ]
    optimizer = torch.optim.AdamW(optimizer_grouped_parameters, lr=lr)
    return optimizer


def parse_args():
    import yaml
    import argparse

    parser = argparse.ArgumentParser()
    parser.add_argument("--config", type=str)
    parser.add_argument("--model_name_or_path", default="hfl/chinese-roberta-wwm-ext")
    parser.add_argument(
        "--model_type",
        type=str,
        help="choose from [bert_encoder,llm_decoder]",
    )
    parser.add_argument("--train_dataset", help="training file")
    parser.add_argument("--val_dataset", help="validation file", default=None)
    parser.add_argument("--output_dir", help="output dir", default="./output")
    parser.add_argument("--save_on_epoch_end", type=int, default=0)
    parser.add_argument("--num_max_checkpoints", type=int, default=5)
    parser.add_argument("--max_len", type=int, default=512)
    parser.add_argument("--epochs", type=int, default=2)
    parser.add_argument("--lr", type=float, default=5e-5)
    parser.add_argument("--batch_size", type=int, default=8)
    parser.add_argument("--seed", type=int, default=666)
    parser.add_argument("--warmup_proportion", type=float, default=0.1)
    parser.add_argument("--log_interval", type=int, default=10)
    parser.add_argument(
        "--loss_type",
        type=str,
        default="point_ce",
        help="chose from [point_ce, point_mse]",
    )
    parser.add_argument(
        "--log_with", type=str, default="wandb", help="wandb, tensorboard"
    )
    # args.mixed_precision 会覆盖 deepspeed config 文件中的 mixed_precision 配置，除非 args.mixed_precision = None
    parser.add_argument("--mixed_precision", type=str, default=None)
    # deepspeed config 文件中的 gradient_accumulation_steps 配置会覆盖 args.gradient_accumulation_steps
    # 所以删除 deepspeed config 文件中的 gradient_accumulation_steps 配置
    parser.add_argument("--gradient_accumulation_steps", type=int, default=1)
    parser.add_argument("--num_labels", type=int, default=1, help="mlp dim")
    parser.add_argument("--query_format", type=str, default="{}")
    parser.add_argument("--document_format", type=str, default="{}")
    parser.add_argument("--seq", type=str, default="")
    parser.add_argument("--special_token", type=str, default="")
    parser.add_argument("--max_label", type=int, default=1)
    parser.add_argument("--min_label", type=int, default=0)

    args = parser.parse_args()

    # 加载 YAML 配置文件
    with open(args.config, "r", encoding="utf-8") as file:
        config = yaml.safe_load(file)

    # 使用 YAML 配置文件中的参数覆盖命令行参数
    for key, value in config.items():
        setattr(args, key, value)

    return args


def main():

    args = parse_args()

    set_seed(args.seed)

    project_config = ProjectConfiguration(
        project_dir=str(args.output_dir) + "/runs",
        automatic_checkpoint_naming=True,
        total_limit=args.num_max_checkpoints,
        logging_dir=str(args.output_dir),
    )

    accelerator = Accelerator(
        project_config=project_config,
        log_with=args.log_with,
        mixed_precision=args.mixed_precision,
        gradient_accumulation_steps=args.gradient_accumulation_steps,
    )

    accelerator.init_trackers("ranker", config=vars(args))
    accelerator.print(f"Train Args from User Input: {vars(args)}")

    if args.model_type == "bert_encoder":
        model = CrossEncoder.from_pretrained(
            model_name_or_path=args.model_name_or_path,
            loss_type=args.loss_type,
            num_labels=args.num_labels,
            query_format=args.query_format,
            document_format=args.document_format
        )
    elif args.model_type == "llm_decoder":
        model = LLMDecoder.from_pretrained(
            model_name_or_path=args.model_name_or_path,
            loss_type=args.loss_type,
            num_labels=args.num_labels,
            query_format=args.query_format,
            document_format=args.document_format,
            seq=args.seq,
            special_token=args.special_token,
        )
    else:
        raise ValueError("Model type not currently supported")

    train_dataset = RankerDataset(
            args.train_dataset,
            target_model=model,
            max_len=args.max_len,
            max_label=args.max_label,
            min_label=args.min_label,
            tag="training",
        )
    if args.val_dataset:
        val_dataset = RankerDataset(
            args.val_dataset,
            target_model=model,
            max_len=args.max_len,
            max_label=args.max_label,
            min_label=args.min_label,
            tag="validation",
        )

    num_workers = 10
    train_dataloader = DataLoader(
        train_dataset,
        batch_size=args.batch_size,
        collate_fn=train_dataset.collate_fn,
        shuffle=True,
        num_workers=num_workers,
        pin_memory=False,
    )
    val_dataloader = None
    if args.val_dataset:
        val_dataloader = DataLoader(
            val_dataset,
            batch_size=args.batch_size,
            collate_fn=val_dataset.collate_fn,
            shuffle=False,
            num_workers=num_workers,
            pin_memory=True,
        )

<<<<<<< HEAD
    optimizer = create_adamw_optimizer(
        model, lr=float(args.lr)
    )
    assert 0 <= args.warmup_proportion < 1
    total_steps = (
        len(train_dataloader) * args.epochs
    ) // accelerator.gradient_state.num_steps
    lr_scheduler = get_cosine_schedule_with_warmup(
        optimizer=optimizer,
        num_warmup_steps=int(args.warmup_proportion * total_steps),
        num_training_steps=total_steps,
    )
=======
        total_steps = len(train_dataloader) * args.epochs // args.gradient_accumulation_steps
        num_warmup_steps = int(args.warmup_proportion * total_steps)
>>>>>>> 749c7536

    model, optimizer, lr_scheduler, train_dataloader, val_dataloader = (
        accelerator.prepare(
            model, optimizer, lr_scheduler, train_dataloader, val_dataloader
        )
    )

    accelerator.wait_for_everyone()

    trainer = Trainer(
        model=model,
        tokenizer=model.tokenizer,
        optimizer=optimizer,
        train_dataloader=train_dataloader,
        validation_dataloader=val_dataloader,
        accelerator=accelerator,
        epochs=args.epochs,
        lr_scheduler=lr_scheduler,
        log_interval=args.log_interval * accelerator.gradient_state.num_steps,
        save_on_epoch_end=args.save_on_epoch_end,
    )

    accelerator.print(f"Start training for {args.epochs} epochs ...")
    trainer.train()
    accelerator.print("Training finished!")

    accelerator.print("Saving model ...")
    save_dir = args.output_dir + "/model"
    unwrapped_model = accelerator.unwrap_model(model)
    unwrapped_model.save_pretrained(save_dir, safe_serialization=True)
    model.tokenizer.save_pretrained(save_dir)
    accelerator.print("Saving Successfully!")


if __name__ == "__main__":
    main()<|MERGE_RESOLUTION|>--- conflicted
+++ resolved
@@ -175,7 +175,6 @@
             pin_memory=True,
         )
 
-<<<<<<< HEAD
     optimizer = create_adamw_optimizer(
         model, lr=float(args.lr)
     )
@@ -188,10 +187,7 @@
         num_warmup_steps=int(args.warmup_proportion * total_steps),
         num_training_steps=total_steps,
     )
-=======
-        total_steps = len(train_dataloader) * args.epochs // args.gradient_accumulation_steps
-        num_warmup_steps = int(args.warmup_proportion * total_steps)
->>>>>>> 749c7536
+
 
     model, optimizer, lr_scheduler, train_dataloader, val_dataloader = (
         accelerator.prepare(
